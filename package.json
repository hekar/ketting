--- conflicted
+++ resolved
@@ -49,19 +49,12 @@
     "koa-bodyparser": "^4.2.1",
     "koa-logger": "^3.2.0",
     "koa-path-match": "^2.0.0",
-<<<<<<< HEAD
     "koa-static": "^4.0.3",
     "mocha": "^5.2.0",
     "nyc": "^11.9.0",
     "webpack": "^4.12.0",
-    "webpack-cli": "^3.0.7"
-=======
-    "mocha": "^5.0.5",
-    "nyc": "^11.6.0",
+    "webpack-cli": "^3.0.7",
     "ts-node": "^6.1.1",
-    "typescript": "^2.9.2",
-    "webpack": "^4.5.0",
-    "webpack-cli": "^2.0.14"
->>>>>>> 5a675377
+    "typescript": "^2.9.2"
   }
 }