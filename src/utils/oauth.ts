import ClientOAuth2 from 'client-oauth2';
import { Token } from 'client-oauth2';
import fetch from 'cross-fetch';

export type OAuth2Init = {
  client: {
    clientId: string,
    clientSecret: string,
    accessTokenUri: string,
    scopes: string[]
  },
  owner: {
    userName: string,
    password: string,
  }
};

export class OAuth2Helper {

  client: ClientOAuth2
  token: null | Token 
  owner: {
    userName: string,
    password: string
  }

  constructor(options: OAuth2Init) {

    this.client = new ClientOAuth2(options.client);
    this.token = null;

    if (options.owner === undefined) {
      throw new Error('Unsupported oauth2 flow. Only the "owner" flow is currently supported.');
    }

    this.owner = options.owner;

  }

  /**
   * Does a HTTP request with OAuth2 enabled.
   *
   * This function will automatically grab an access token if it didn't have
   * one, and attempt to refresh the token if it was expired.
   */
  async fetch(request: Request): Promise<Response> {
 
    let token = await this.getToken();
    request.headers.set('Authorization', 'Bearer ' + token.accessToken);
    
    const response = await fetch(request);

    if (response.status !== 401) {
      return response;
    }

    // If we receive 401, refresh token and try again once
    token = await this.refreshToken();
    request.headers.set('Authorization', 'Bearer ' + token.accessToken);

    return fetch(request);

  }

  /**
   * Retrieves an access token and refresh token.
   */
  async getToken(): Promise<Token> {

    if (!this.token) {
      this.token = await this.client.owner.getToken(
        this.owner.userName,
        this.owner.password
      );
    }
    return this.token;

  }

<<<<<<< HEAD
  async refreshToken(): Promise<Token> {
    if (!this.token) {
      return this.getToken();
    } else {
      this.token = await this.token.refresh();
      return this.token;
    }
=======
  /**
   * Refreshes the access token and updates the existing token with a new one.
   */
  async refreshToken() {
    this.token = await this.token.refresh();
>>>>>>> fc01038c
  }

}<|MERGE_RESOLUTION|>--- conflicted
+++ resolved
@@ -77,7 +77,9 @@
 
   }
 
-<<<<<<< HEAD
+  /**
+   * Refreshes the access token and updates the existing token with a new one.
+   */
   async refreshToken(): Promise<Token> {
     if (!this.token) {
       return this.getToken();
@@ -85,13 +87,7 @@
       this.token = await this.token.refresh();
       return this.token;
     }
-=======
-  /**
-   * Refreshes the access token and updates the existing token with a new one.
-   */
-  async refreshToken() {
-    this.token = await this.token.refresh();
->>>>>>> fc01038c
+
   }
 
 }