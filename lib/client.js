var url = require('url');
var Resource = require('./resource');
<<<<<<< HEAD
var package = require('../package.json');
=======
>>>>>>> 6664a249
var fetch = require('node-fetch');

var Client = function(bookMark, options) {

  if (typeof options === 'undefined') {
    options = {};
  }
  this.resourceCache = {};

  this.contentTypes = [
    {
      mime: 'application/hal+json',
      representor: 'hal',
    },
    {
      mime: 'application/json',
      representor: 'hal',
    },
    {
      mime: 'text/html',
      representor: 'html',
    }
  ];

  if (options.auth) {
    this.auth = options.auth;
  }

  this.bookMark = bookMark;

};

Client.prototype = {

  /**
   * Here we store all the resources that were ever requested. This will
   * ensure that if the same resource is requested twice, the same object is
   * returned.
   */
  resourceCache : null,

  /**
   * Autentication settings.
   *
   * If set, must have at least a `type` property.
   * If type=basic, userName and password must be set.
   */
  auth: null,

  /**
   * Content-Type settings and mappings.
   *
   * See the constructor for an example of the structure.
   */
  contentTypes: [],

  /**
   * Returns a resource by its uri.
   *
   * This function doesn't do any HTTP requests.
   */
  getResource: function(uri) {

    if (typeof uri === 'undefined') {
      uri = '';
    }
    uri = url.resolve(this.bookMark, uri);

    if (!this.resourceCache[uri]) {
      this.resourceCache[uri] = new Resource(this, uri);
    }

    return this.resourceCache[uri];

  },

  /**
   * This function is a shortcut for getResource().follow(x);
   *
   * @param {string} rel Relationship
   * @param {object} variables Templated variables for templated links.
   * @returns {Promise}
   */
  follow: function(rel, variables) {

    return this.getResource().follow(rel, variables);

  },

  /**
   * This function does an arbitrary request using the fetch API.
   *
   * Every request in restl is routed through here so it can be initialized
   * with some useful defaults.
   */
  fetch : function(input, init) {

    var request = new fetch.Request(input, init);
    if (!request.headers.has('User-Agent')) {
      request.headers.set('User-Agent', 'Restl/' + require('../package.json').version);
    }
    if (!request.headers.has('Accept')) {
      request.headers.set('Accept', this.accept);
    }
    if (!request.headers.has('Content-Type')) {
      request.headers.set('Content-Type', this.contentType);
    }
    if (!request.headers.has('Authorization') && this.auth) {
      switch(this.auth.type) {

      case 'basic' :
        request.headers.set('Authorization', 'Basic ' + new Buffer(this.auth.userName + ':' + this.auth.password).toString('base64'));
        break;
      case 'bearer' :
        request.headers.set('Authorization', 'Bearer ' + this.auth.token);
        break;

      }

    }

    return fetch(request);

  }

};

module.exports = Client;<|MERGE_RESOLUTION|>--- conflicted
+++ resolved
@@ -1,10 +1,8 @@
 var url = require('url');
 var Resource = require('./resource');
-<<<<<<< HEAD
 var package = require('../package.json');
-=======
->>>>>>> 6664a249
 var fetch = require('node-fetch');
+var representor = require('./representor');
 
 var Client = function(bookMark, options) {
 
@@ -106,10 +104,13 @@
       request.headers.set('User-Agent', 'Restl/' + require('../package.json').version);
     }
     if (!request.headers.has('Accept')) {
-      request.headers.set('Accept', this.accept);
+      var accept = this.contentTypes
+        .map( function(contentType) { return contentType.mime; } )
+        .join(',');
+      request.headers.set('Accept', accept);
     }
     if (!request.headers.has('Content-Type')) {
-      request.headers.set('Content-Type', this.contentType);
+      request.headers.set('Content-Type', this.contentTypes[0].mime);
     }
     if (!request.headers.has('Authorization') && this.auth) {
       switch(this.auth.type) {
@@ -127,6 +128,41 @@
 
     return fetch(request);
 
+  },
+
+  /**
+   * This function returns a representor constructor for a mime type.
+   *
+   * For example, given text/html, this function might return the constructor
+   * stored in representor/html.
+   *
+   * @param {String} contentType
+   * @return {Function}
+   */
+  getRepresentor : function(contentType) {
+
+    if (contentType.indexOf(';') !== -1) {
+      contentType = contentType.split(';')[0];
+    }
+    contentType = contentType.trim();
+    var result = this.contentTypes.find(function(item) {
+      return item.mime === contentType;
+    });
+
+    if (!result) {
+      throw new Error('Could not find a representor for contentType: ' + contentType);
+    }
+
+    switch(result.representor) {
+      case 'html' :
+        return representor.html;
+      case 'hal' :
+        return representor.hal;
+      default :
+        throw new Error('Unknown representor: ' + result.representor);
+
+    }
+
   }
 
 };
