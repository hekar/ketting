--- conflicted
+++ resolved
@@ -6,16 +6,10 @@
 
 var Client = function(bookMark, options) {
 
-<<<<<<< HEAD
   if (typeof options === 'undefined') {
     options = {};
-=======
+  }
   this.resourceCache = {};
-
-  if (typeof requestOptions === 'undefined') {
-    requestOptions = {};
->>>>>>> 3d9773ea
-  }
 
   if (options.accept) {
     this.accept = options.accept;
